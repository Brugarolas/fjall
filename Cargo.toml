--- conflicted
+++ resolved
@@ -22,11 +22,8 @@
 default = ["single_writer_tx"]
 single_writer_tx = []
 bloom = ["lsm-tree/bloom"]
-<<<<<<< HEAD
+all = ["single_writer_tx", "bloom"]
 __internal_integration = []
-=======
-all = ["single_writer_tx", "bloom"]
->>>>>>> 99026cef
 
 [dependencies]
 byteorder = "1.5.0"
