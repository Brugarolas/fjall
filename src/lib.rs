--- conflicted
+++ resolved
@@ -120,10 +120,7 @@
     journal::{shard::RecoveryError, writer::PersistMode},
     keyspace::Keyspace,
     partition::{config::CreateOptions as PartitionCreateOptions, PartitionHandle},
-<<<<<<< HEAD
-=======
     tracked_snapshot::TrackedSnapshot as Snapshot,
->>>>>>> 20237a37
     version::Version,
 };
 
@@ -158,14 +155,9 @@
 /// Re-export of [`lsm_tree::Error`]
 pub type LsmError = lsm_tree::Error;
 
-<<<<<<< HEAD
-pub use lsm_tree::{
-    AnyTree, BlockCache, CompressionType, KvPair, Snapshot, TreeType, UserKey, UserValue,
-=======
 #[doc(hidden)]
 pub use lsm_tree::AbstractTree;
 
 pub use lsm_tree::{
     AnyTree, BlockCache, CompressionType, KvPair, Slice, TreeType, UserKey, UserValue,
->>>>>>> 20237a37
 };