--- conflicted
+++ resolved
@@ -233,11 +233,7 @@
     pub fn iter<'a>(
         &'a self,
         partition: &'a TxPartitionHandle,
-<<<<<<< HEAD
-    ) -> impl DoubleEndedIterator<Item = crate::Result<KvPair>> + 'a {
-=======
-    ) -> impl DoubleEndedIterator<Item = crate::Result<(UserKey, UserValue)>> {
->>>>>>> 52b8796b
+    ) -> impl DoubleEndedIterator<Item = crate::Result<KvPair>> {
         partition
             .inner
             .tree
@@ -270,19 +266,11 @@
         &'a self,
         partition: &'a TxPartitionHandle,
         range: R,
-<<<<<<< HEAD
-    ) -> impl DoubleEndedIterator<Item = crate::Result<KvPair>> + 'a {
+    ) -> impl DoubleEndedIterator<Item = crate::Result<KvPair>> {
         partition
             .inner
             .tree
             .range_with_seqno(range, self.instant, None)
-=======
-    ) -> impl DoubleEndedIterator<Item = crate::Result<(UserKey, UserValue)>> {
-        partition
-            .inner
-            .tree
-            .create_range(&range, Some(self.instant), None)
->>>>>>> 52b8796b
             .map(|item| Ok(item?))
     }
 
@@ -311,11 +299,7 @@
         &'a self,
         partition: &'a TxPartitionHandle,
         prefix: K,
-<<<<<<< HEAD
-    ) -> impl DoubleEndedIterator<Item = crate::Result<KvPair>> + 'a {
-=======
-    ) -> impl DoubleEndedIterator<Item = crate::Result<(UserKey, UserValue)>> {
->>>>>>> 52b8796b
+    ) -> impl DoubleEndedIterator<Item = crate::Result<KvPair>> {
         partition
             .inner
             .tree
