--- conflicted
+++ resolved
@@ -19,12 +19,8 @@
 };
 use config::CreateOptions;
 use lsm_tree::{
-<<<<<<< HEAD
-    compaction::CompactionStrategy, AbstractTree, AnyTree, KvPair, SequenceNumberCounter, Snapshot,
-=======
     compaction::CompactionStrategy, AbstractTree, AnyTree, KvPair, SequenceNumberCounter, UserKey,
     UserValue,
->>>>>>> 20237a37
 };
 use std::{
     ops::RangeBounds,
@@ -81,13 +77,8 @@
     /// Partition map of keyspace
     pub(crate) partitions: Arc<RwLock<Partitions>>,
 
-<<<<<<< HEAD
-    #[doc(hidden)]
-    pub tree: AnyTree,
-=======
     /// Sequence number generator of keyspace
     pub(crate) seqno: SequenceNumberCounter,
->>>>>>> 20237a37
 
     // Configuration
     //
@@ -106,11 +97,7 @@
         log::trace!("Dropping partition inner: {:?}", self.name);
 
         if self.is_deleted.load(std::sync::atomic::Ordering::Acquire) {
-<<<<<<< HEAD
-            let path = self.tree.tree_config().path.as_path();
-=======
             let path = &self.tree.tree_config().path;
->>>>>>> 20237a37
 
             if let Err(e) = std::fs::remove_dir_all(path) {
                 log::error!("Failed to cleanup deleted partition's folder at {path:?}: {e}");
@@ -196,23 +183,16 @@
 
         let path = keyspace.config.path.join(PARTITIONS_FOLDER).join(&*name);
 
-<<<<<<< HEAD
-=======
         if path.join(PARTITION_DELETED_MARKER).exists() {
             log::error!("Failed to open partition, partition is deleted.");
             return Err(Error::PartitionDeleted);
         }
 
->>>>>>> 20237a37
         let base_config = lsm_tree::Config::new(path)
             .descriptor_table(keyspace.config.descriptor_table.clone())
             .block_cache(keyspace.config.block_cache.clone())
             .block_size(config.block_size)
             .level_count(config.level_count)
-<<<<<<< HEAD
-            .level_ratio(config.level_ratio)
-=======
->>>>>>> 20237a37
             .compression(config.compression);
 
         let tree = match config.tree_type {
@@ -301,14 +281,8 @@
     ///
     /// Avoid using this function, or limit it as otherwise it may scan a lot of items.
     #[must_use]
-<<<<<<< HEAD
-    #[allow(clippy::iter_not_returning_iterator)]
-    pub fn iter(&self) -> impl DoubleEndedIterator<Item = crate::Result<KvPair>> + '_ {
-        self.tree.iter().map(|item| Ok(item?))
-=======
     pub fn values(&self) -> impl DoubleEndedIterator<Item = crate::Result<UserValue>> {
         self.tree.values().map(|item| Ok(item?))
->>>>>>> 20237a37
     }
 
     /// Returns an iterator over a range of items.
@@ -333,11 +307,7 @@
     pub fn range<'a, K: AsRef<[u8]> + 'a, R: RangeBounds<K> + 'a>(
         &'a self,
         range: R,
-<<<<<<< HEAD
-    ) -> impl DoubleEndedIterator<Item = crate::Result<KvPair>> + '_ {
-=======
     ) -> impl DoubleEndedIterator<Item = crate::Result<KvPair>> {
->>>>>>> 20237a37
         self.tree.range(range).map(|item| Ok(item?))
     }
 
@@ -363,11 +333,7 @@
     pub fn prefix<'a, K: AsRef<[u8]> + 'a>(
         &'a self,
         prefix: K,
-<<<<<<< HEAD
-    ) -> impl DoubleEndedIterator<Item = crate::Result<KvPair>> + '_ {
-=======
     ) -> impl DoubleEndedIterator<Item = crate::Result<KvPair>> {
->>>>>>> 20237a37
         self.tree.prefix(prefix).map(|item| Ok(item?))
     }
 
@@ -579,11 +545,7 @@
         Ok(self.tree.last_key_value()?)
     }
 
-<<<<<<< HEAD
-    /// Used in tests
-=======
     // NOTE: Used in tests
->>>>>>> 20237a37
     #[doc(hidden)]
     pub fn rotate_memtable_and_wait(&self) -> crate::Result<()> {
         if self.rotate_memtable()? {
