pub mod config;
pub mod name;

use crate::{
    batch::{item::Item as BatchItem, PartitionKey},
    compaction::manager::CompactionManager,
    config::Config as KeyspaceConfig,
    file::PARTITIONS_FOLDER,
    flush::manager::{FlushManager, Task as FlushTask},
    journal::{
        manager::{JournalManager, PartitionSeqNo},
        Journal,
    },
    keyspace::Partitions,
    write_buffer_manager::WriteBufferManager,
    Keyspace,
};
use config::CreateOptions;
use lsm_tree::{
    compaction::CompactionStrategy, AbstractTree, AnyTree, KvPair, SequenceNumberCounter, Snapshot,
};
use std::{
    collections::HashMap,
    ops::RangeBounds,
    path::Path,
    sync::{
        atomic::{AtomicBool, AtomicU32},
        Arc, RwLock,
    },
    time::Duration,
};
use std_semaphore::Semaphore;

#[allow(clippy::module_name_repetitions)]
pub struct PartitionHandleInner {
    // Internal
    //
    /// Partition name
    pub name: PartitionKey,

    /// If `true`, the partition is marked as deleted
    pub(crate) is_deleted: AtomicBool,

    /// If `true`, fsync failed during persisting, see `Error::Poisoned`
    pub(crate) is_poisoned: Arc<AtomicBool>,

    /// LSM-tree wrapper
    #[doc(hidden)]
    pub tree: AnyTree,

    // Keyspace stuff
    //
    /// Config of keyspace
    pub(crate) keyspace_config: KeyspaceConfig,

    /// Flush manager of keyspace
    pub(crate) flush_manager: Arc<RwLock<FlushManager>>,

    /// Journal manager of keyspace
    pub(crate) journal_manager: Arc<RwLock<JournalManager>>,

    /// Compaction manager of keyspace
    pub(crate) compaction_manager: CompactionManager,

    /// Write buffer manager of keyspace
    pub(crate) write_buffer_manager: WriteBufferManager,

    // TODO: notifying flush worker should probably become a method in FlushManager
    /// Flush semaphore of keyspace
    pub(crate) flush_semaphore: Arc<Semaphore>,

    /// Journal of keyspace
    pub(crate) journal: Arc<Journal>,

    /// Partition map of keyspace
    pub(crate) partitions: Arc<RwLock<Partitions>>,

    /// Sequence number generator of keyspace
    pub(crate) seqno: SequenceNumberCounter,

    // Configuration
    //
    /// Maximum size of this partition's memtable - can be changed during runtime
    pub(crate) max_memtable_size: AtomicU32,

    /// Chosen compaction strategy - can be changed during runtime
    pub(crate) compaction_strategy: RwLock<Arc<dyn CompactionStrategy + Send + Sync>>,
}

impl Drop for PartitionHandleInner {
    fn drop(&mut self) {
        if self.is_deleted.load(std::sync::atomic::Ordering::Acquire) {
            let path = &self.tree.tree_config().path;

            if let Err(e) = std::fs::remove_dir_all(path) {
                log::error!("Failed to cleanup deleted partition's folder at {path:?}: {e}");
            }
        }
    }
}

/// Access to a keyspace partition
///
/// Each partition is backed by an LSM-tree to provide a
/// disk-backed search tree, and can be configured individually.
///
/// A partition generally only takes a little bit of memory and disk space,
/// but does not spawn its own background threads.
#[derive(Clone)]
#[allow(clippy::module_name_repetitions)]
#[doc(alias = "column family")]
#[doc(alias = "locality group")]
#[doc(alias = "table")]
pub struct PartitionHandle(pub(crate) Arc<PartitionHandleInner>);

impl std::ops::Deref for PartitionHandle {
    type Target = PartitionHandleInner;

    fn deref(&self) -> &Self::Target {
        &self.0
    }
}

impl PartialEq for PartitionHandle {
    fn eq(&self, other: &Self) -> bool {
        self.name == other.name
    }
}

impl Eq for PartitionHandle {}

impl std::hash::Hash for PartitionHandle {
    fn hash<H: std::hash::Hasher>(&self, state: &mut H) {
        state.write(self.name.as_bytes());
    }
}

impl PartitionHandle {
    /// Sets the compaction strategy.
    ///
    /// Default = Leveled
    pub fn set_compaction_strategy(&self, strategy: Arc<dyn CompactionStrategy + Send + Sync>) {
        let mut lock = self.compaction_strategy.write().expect("lock is poisoned");
        *lock = strategy;
    }

    /// Sets the maximum memtable size.
    ///
    /// Default = 8 MiB
    ///
    /// Recommended size 8 - 64 MiB, depending on how much memory
    /// is available.
    /// Note that the memory usage may temporarily be `max_memtable_size * flush_worker_count`
    /// because of parallel flushing.
    /// Use the keyspace's `max_write_buffer_size` to cap global memory usage.
    pub fn set_max_memtable_size(&self, bytes: u32) {
        use std::sync::atomic::Ordering::Release;

        if bytes < 1_000_000 {
            log::warn!("Memtable size below 1 MB is not recommended");
        }

        self.max_memtable_size.store(bytes, Release);
    }

    /// Creates a new partition.
    pub(crate) fn create_new(
        keyspace: &Keyspace,
        name: PartitionKey,
        config: CreateOptions,
    ) -> crate::Result<Self> {
        log::debug!("Creating partition {name}");

        let path = keyspace.config.path.join(PARTITIONS_FOLDER).join(&*name);

        let base_config = lsm_tree::Config::new(path)
            .descriptor_table(keyspace.config.descriptor_table.clone())
            .block_cache(keyspace.config.block_cache.clone())
            .block_size(config.block_size)
            .level_count(config.level_count)
            .level_ratio(config.level_ratio)
            .compression(config.compression);

        let tree = match config.tree_type {
            lsm_tree::TreeType::Standard => AnyTree::Standard(base_config.open()?),
            lsm_tree::TreeType::Blob => AnyTree::Blob(base_config.open_as_blob_tree()?),
        };

        Ok(Self(Arc::new(PartitionHandleInner {
            name,
            partitions: keyspace.partitions.clone(),
            keyspace_config: keyspace.config.clone(),
            flush_manager: keyspace.flush_manager.clone(),
            flush_semaphore: keyspace.flush_semaphore.clone(),
            journal_manager: keyspace.journal_manager.clone(),
            journal: keyspace.journal.clone(),
            compaction_manager: keyspace.compaction_manager.clone(),
            seqno: keyspace.seqno.clone(),
            tree,
            compaction_strategy: RwLock::new(Arc::new(super::compaction::Leveled::default())),
            max_memtable_size: (8 * 1_024 * 1_024).into(),
            write_buffer_manager: keyspace.write_buffer_manager.clone(),
            is_deleted: AtomicBool::default(),
            is_poisoned: keyspace.is_poisoned.clone(),
        })))
    }

    /// Returns the underlying LSM-tree's path.
    #[must_use]
    pub fn path(&self) -> &Path {
        self.tree.tree_config().path.as_path()
    }

    /// Returns the disk space usage of this partition.
    ///
    /// # Examples
    ///
    /// ```
    /// # use fjall::{Config, Keyspace, PartitionCreateOptions};
    /// #
    /// # let folder = tempfile::tempdir()?;
    /// # let keyspace = Config::new(folder).open()?;
    /// # let partition = keyspace.open_partition("default", PartitionCreateOptions::default())?;
    /// assert_eq!(0, partition.disk_space());
    /// #
    /// # Ok::<(), fjall::Error>(())
    /// ```
    #[must_use]
    pub fn disk_space(&self) -> u64 {
        self.tree.disk_space()
    }

    /// Returns an iterator that scans through the entire partition.
    ///
    /// Avoid using this function, or limit it as otherwise it may scan a lot of items.
    ///
    /// # Examples
    ///
    /// ```
    /// # use fjall::{Config, Keyspace, PartitionCreateOptions};
    /// #
    /// # let folder = tempfile::tempdir()?;
    /// # let keyspace = Config::new(folder).open()?;
    /// # let partition = keyspace.open_partition("default", PartitionCreateOptions::default())?;
    /// partition.insert("a", "abc")?;
    /// partition.insert("f", "abc")?;
    /// partition.insert("g", "abc")?;
    /// assert_eq!(3, partition.iter().count());
    /// #
    /// # Ok::<(), fjall::Error>(())
    /// ```
    ///
    /// # Errors
    ///
    /// Will return `Err` if an IO error occurs.
    #[must_use]
    #[allow(clippy::iter_not_returning_iterator)]
<<<<<<< HEAD
    pub fn iter(&self) -> impl DoubleEndedIterator<Item = crate::Result<KvPair>> + '_ {
=======
    pub fn iter(&self) -> impl DoubleEndedIterator<Item = crate::Result<(UserKey, UserValue)>> {
>>>>>>> 52b8796b
        self.tree.iter().map(|item| Ok(item?))
    }

    /// Returns an iterator over a range of items.
    ///
    /// Avoid using full or unbounded ranges as they may scan a lot of items (unless limited).
    ///
    /// # Examples
    ///
    /// ```
    /// # use fjall::{Config, Keyspace, PartitionCreateOptions};
    /// #
    /// # let folder = tempfile::tempdir()?;
    /// # let keyspace = Config::new(folder).open()?;
    /// # let partition = keyspace.open_partition("default", PartitionCreateOptions::default())?;
    /// partition.insert("a", "abc")?;
    /// partition.insert("f", "abc")?;
    /// partition.insert("g", "abc")?;
    /// assert_eq!(2, partition.range("a"..="f").count());
    /// #
    /// # Ok::<(), fjall::Error>(())
    /// ```
    ///
    /// # Errors
    ///
    /// Will return `Err` if an IO error occurs.
    pub fn range<'a, K: AsRef<[u8]> + 'a, R: RangeBounds<K> + 'a>(
        &'a self,
        range: R,
<<<<<<< HEAD
    ) -> impl DoubleEndedIterator<Item = crate::Result<KvPair>> + '_ {
=======
    ) -> impl DoubleEndedIterator<Item = crate::Result<(UserKey, UserValue)>> {
>>>>>>> 52b8796b
        self.tree.range(range).map(|item| Ok(item?))
    }

    /// Returns an iterator over a prefixed set of items.
    ///
    /// Avoid using an empty prefix as it may scan a lot of items (unless limited).
    ///
    /// # Examples
    ///
    /// ```
    /// # use fjall::{Config, Keyspace, PartitionCreateOptions};
    /// #
    /// # let folder = tempfile::tempdir()?;
    /// # let keyspace = Config::new(folder).open()?;
    /// # let partition = keyspace.open_partition("default", PartitionCreateOptions::default())?;
    /// partition.insert("a", "abc")?;
    /// partition.insert("ab", "abc")?;
    /// partition.insert("abc", "abc")?;
    /// assert_eq!(2, partition.prefix("ab").count());
    /// #
    /// # Ok::<(), fjall::Error>(())
    /// ```
    ///
    /// # Errors
    ///
    /// Will return `Err` if an IO error occurs.
    pub fn prefix<'a, K: AsRef<[u8]> + 'a>(
        &'a self,
        prefix: K,
<<<<<<< HEAD
    ) -> impl DoubleEndedIterator<Item = crate::Result<KvPair>> + '_ {
=======
    ) -> impl DoubleEndedIterator<Item = crate::Result<(UserKey, UserValue)>> {
>>>>>>> 52b8796b
        self.tree.prefix(prefix).map(|item| Ok(item?))
    }

    /// Approximates the amount of items in the partition.
    ///
    /// For update -or delete-heavy workloads, this value will
    /// diverge from the real value, but is a O(1) operation.
    ///
    /// For insert-only workloads (e.g. logs, time series)
    /// this value is reliable.
    ///
    /// # Examples
    ///
    /// ```
    /// # use fjall::{Config, Keyspace, PartitionCreateOptions};
    /// #
    /// # let folder = tempfile::tempdir()?;
    /// # let keyspace = Config::new(folder).open()?;
    /// # let partition = keyspace.open_partition("default", PartitionCreateOptions::default())?;
    /// assert_eq!(partition.len()?, 0);
    ///
    /// partition.insert("1", "abc")?;
    /// assert_eq!(partition.approximate_len(), 1);
    ///
    /// partition.remove("1")?;
    /// // Oops! approximate_len will not be reliable here
    /// assert_eq!(partition.approximate_len(), 2);
    /// #
    /// # Ok::<(), fjall::Error>(())
    /// ```
    #[must_use]
    pub fn approximate_len(&self) -> u64 {
        self.tree.approximate_len()
    }

    /// Scans the entire partition, returning the amount of items.
    ///
    /// ###### Caution
    ///
    /// This operation scans the entire partition: O(n) complexity!
    ///
    /// Never, under any circumstances, use .`len()` == 0 to check
    /// if the partition is empty, use [`PartitionHandle::is_empty`] instead.
    ///
    /// If you want an estimate, use [`PartitionHandle::approximate_len`] instead.
    ///
    /// # Examples
    ///
    /// ```
    /// # use fjall::{Config, Keyspace, PartitionCreateOptions};
    /// #
    /// # let folder = tempfile::tempdir()?;
    /// # let keyspace = Config::new(folder).open()?;
    /// # let partition = keyspace.open_partition("default", PartitionCreateOptions::default())?;
    /// assert_eq!(partition.len()?, 0);
    ///
    /// partition.insert("1", "abc")?;
    /// partition.insert("3", "abc")?;
    /// partition.insert("5", "abc")?;
    /// assert_eq!(partition.len()?, 3);
    /// #
    /// # Ok::<(), fjall::Error>(())
    /// ```
    ///
    /// # Errors
    ///
    /// Will return `Err` if an IO error occurs.
    pub fn len(&self) -> crate::Result<usize> {
        let mut count = 0;

        for kv in self.iter() {
            let _ = kv?;
            count += 1;
        }

        Ok(count)
    }

    /// Returns `true` if the partition is empty.
    ///
    /// This operation has O(1) complexity.
    ///
    /// # Examples
    ///
    /// ```
    /// # use fjall::{Config, Keyspace, PartitionCreateOptions};
    /// #
    /// # let folder = tempfile::tempdir()?;
    /// # let keyspace = Config::new(folder).open()?;
    /// # let partition = keyspace.open_partition("default", PartitionCreateOptions::default())?;
    /// assert!(partition.is_empty()?);
    ///
    /// partition.insert("a", "abc")?;
    /// assert!(!partition.is_empty()?);
    /// #
    /// # Ok::<(), fjall::Error>(())
    /// ```
    ///
    /// # Errors
    ///
    /// Will return `Err` if an IO error occurs.
    pub fn is_empty(&self) -> crate::Result<bool> {
        self.first_key_value().map(|x| x.is_none())
    }

    /// Returns `true` if the partition contains the specified key.
    ///
    /// # Examples
    ///
    /// ```
    /// # use fjall::{Config, Keyspace, PartitionCreateOptions};
    /// #
    /// # let folder = tempfile::tempdir()?;
    /// # let keyspace = Config::new(folder).open()?;
    /// # let partition = keyspace.open_partition("default", PartitionCreateOptions::default())?;
    /// assert!(!partition.contains_key("a")?);
    ///
    /// partition.insert("a", "abc")?;
    /// assert!(partition.contains_key("a")?);
    /// #
    /// # Ok::<(), fjall::Error>(())
    /// ```
    ///
    /// # Errors
    ///
    /// Will return `Err` if an IO error occurs.
    pub fn contains_key<K: AsRef<[u8]>>(&self, key: K) -> crate::Result<bool> {
        self.get(key).map(|x| x.is_some())
    }

    /// Retrieves an item from the partition.
    ///
    /// # Examples
    ///
    /// ```
    /// # use fjall::{Config, Keyspace, PartitionCreateOptions};
    /// #
    /// # let folder = tempfile::tempdir()?;
    /// # let keyspace = Config::new(folder).open()?;
    /// # let partition = keyspace.open_partition("default", PartitionCreateOptions::default())?;
    /// partition.insert("a", "my_value")?;
    ///
    /// let item = partition.get("a")?;
    /// assert_eq!(Some("my_value".as_bytes().into()), item);
    /// #
    /// # Ok::<(), fjall::Error>(())
    /// ```
    ///
    /// # Errors
    ///
    /// Will return `Err` if an IO error occurs.
    pub fn get<K: AsRef<[u8]>>(&self, key: K) -> crate::Result<Option<lsm_tree::UserValue>> {
        Ok(self.tree.get(key)?)
    }

    /// Returns the first key-value pair in the partition.
    /// The key in this pair is the minimum key in the partition.
    ///
    /// # Examples
    ///
    /// ```
    /// # use fjall::{Config, Keyspace, PartitionCreateOptions};
    /// #
    /// # let folder = tempfile::tempdir()?;
    /// # let keyspace = Config::new(folder).open()?;
    /// # let partition = keyspace.open_partition("default", PartitionCreateOptions::default())?;
    /// partition.insert("1", "abc")?;
    /// partition.insert("3", "abc")?;
    /// partition.insert("5", "abc")?;
    ///
    /// let (key, _) = partition.first_key_value()?.expect("item should exist");
    /// assert_eq!(&*key, "1".as_bytes());
    /// #
    /// # Ok::<(), fjall::Error>(())
    /// ```
    ///
    /// # Errors
    ///
    /// Will return `Err` if an IO error occurs.
    pub fn first_key_value(&self) -> crate::Result<Option<KvPair>> {
        Ok(self.tree.first_key_value()?)
    }

    /// Returns the last key-value pair in the partition.
    /// The key in this pair is the maximum key in the partition.
    ///
    /// # Examples
    ///
    /// ```
    /// # use fjall::{Config, Keyspace, PartitionCreateOptions};
    /// #
    /// # let folder = tempfile::tempdir()?;
    /// # let keyspace = Config::new(folder).open()?;
    /// # let partition = keyspace.open_partition("default", PartitionCreateOptions::default())?;
    /// partition.insert("1", "abc")?;
    /// partition.insert("3", "abc")?;
    /// partition.insert("5", "abc")?;
    ///
    /// let (key, _) = partition.last_key_value()?.expect("item should exist");
    /// assert_eq!(&*key, "5".as_bytes());
    /// #
    /// # Ok::<(), fjall::Error>(())
    /// ```
    ///
    /// # Errors
    ///
    /// Will return `Err` if an IO error occurs.
    pub fn last_key_value(&self) -> crate::Result<Option<KvPair>> {
        Ok(self.tree.last_key_value()?)
    }

    // NOTE: Used in tests
    #[doc(hidden)]
    pub fn rotate_memtable_and_wait(&self) -> crate::Result<()> {
        if self.rotate_memtable()? {
            while !self
                .flush_manager
                .read()
                .expect("lock is poisoned")
                .is_empty()
            {
                std::thread::sleep(std::time::Duration::from_millis(10));
            }
        }
        Ok(())
    }

    /// Returns `true` if the memtable was indeed rotated.
    #[doc(hidden)]
    pub fn rotate_memtable(&self) -> crate::Result<bool> {
        log::debug!("Rotating memtable {:?}", self.name);

        log::trace!("partition: acquiring full write lock");
        let mut journal = self.journal.shards.full_lock().expect("lock is poisoned");

        // Rotate memtable
        let Some((yanked_id, yanked_memtable)) = self.tree.rotate_memtable() else {
            log::debug!("Got no sealed memtable, someone beat us to it");
            return Ok(false);
        };

        log::trace!("partition: acquiring journal manager lock");
        let mut journal_manager = self.journal_manager.write().expect("lock is poisoned");

        let seqno_map = {
            let partitions = self.partitions.write().expect("lock is poisoned");

            let mut map = HashMap::new();

            for (name, partition) in &*partitions {
                if let Some(lsn) = partition.tree.get_memtable_lsn() {
                    map.insert(
                        name.clone(),
                        PartitionSeqNo {
                            lsn,
                            partition: partition.clone(),
                        },
                    );
                }
            }

            map.insert(
                self.name.clone(),
                PartitionSeqNo {
                    partition: self.clone(),
                    lsn: yanked_memtable
                        .get_lsn()
                        .expect("sealed memtable is never empty"),
                },
            );

            map
        };

        journal_manager.rotate_journal(&mut journal, seqno_map)?;

        log::trace!("partition: acquiring flush manager lock");
        let mut flush_manager = self.flush_manager.write().expect("lock is poisoned");

        flush_manager.enqueue_task(
            self.name.clone(),
            FlushTask {
                id: yanked_id,
                partition: self.clone(),
                sealed_memtable: yanked_memtable,
            },
        );

        drop(journal_manager);
        drop(flush_manager);
        drop(journal);

        // Notify flush worker that new work has arrived
        self.flush_semaphore.release();

        Ok(true)
    }

    fn check_journal_size(&self) {
        loop {
            let bytes = self
                .journal_manager
                .read()
                .expect("lock is poisoned")
                .disk_space_used();

            if bytes <= self.keyspace_config.max_journaling_size_in_bytes {
                if bytes as f64 > self.keyspace_config.max_journaling_size_in_bytes as f64 * 0.9 {
                    log::info!(
                        "partition: write stall because 90% journal threshold has been reached"
                    );
                    std::thread::sleep(std::time::Duration::from_millis(500));
                }

                break;
            }

            log::debug!("partition: write halt because of too many journals");
            std::thread::sleep(std::time::Duration::from_millis(100)); // TODO: maybe exponential backoff
        }
    }

    fn check_write_halt(&self) {
        while self.tree.first_level_segment_count() > 24 {
            log::info!("Halting writes until L0 is cleared up...");
            self.compaction_manager.notify(self.clone());
            std::thread::sleep(Duration::from_millis(1_000));
        }
    }

    fn check_write_stall(&self) {
        let seg_count = self.tree.first_level_segment_count();

        if seg_count > 20 {
            log::info!("Stalling writes, many segments in L0...");
            self.compaction_manager.notify(self.clone());

            let ms = if seg_count > 22 { 500 } else { 100 };
            std::thread::sleep(Duration::from_millis(ms));
        }
    }

    pub(crate) fn check_memtable_overflow(&self, size: u32) -> crate::Result<()> {
        use std::sync::atomic::Ordering::Acquire;

        if size > self.max_memtable_size.load(Acquire) {
            self.rotate_memtable()?;
            self.check_journal_size();
            self.check_write_halt();
        }

        self.check_write_stall();

        Ok(())
    }

    pub(crate) fn check_write_buffer_size(&self, initial_size: u64) {
        if initial_size > self.keyspace_config.max_write_buffer_size_in_bytes {
            loop {
                let bytes = self.write_buffer_manager.get();

                if bytes < self.keyspace_config.max_write_buffer_size_in_bytes {
                    if bytes as f64
                        > self.keyspace_config.max_write_buffer_size_in_bytes as f64 * 0.9
                    {
                        log::info!(
                            "partition: write stall because 90% write buffer threshold has been reached"
                        );
                        std::thread::sleep(std::time::Duration::from_millis(500));
                    }
                    break;
                }

                log::info!("partition: write halt because of write buffer saturation");
                std::thread::sleep(std::time::Duration::from_millis(100));
            }
        }
    }

    #[doc(hidden)]
    #[must_use]
    pub fn segment_count(&self) -> usize {
        self.tree.segment_count()
    }

    /// Opens a snapshot of this partition.
    #[must_use]
    pub fn snapshot(&self) -> Snapshot {
        self.snapshot_at(self.seqno.get())
    }

    /// Opens a snapshot of this partition with a given sequence number.
    #[must_use]
    pub fn snapshot_at(&self, seqno: crate::Instant) -> Snapshot {
        self.tree.snapshot(seqno)
    }

    /// Inserts a key-value pair into the partition.
    ///
    /// Keys may be up to 65536 bytes long, values up to 2^32 bytes.
    /// Shorter keys and values result in better performance.
    ///
    /// If the key already exists, the item will be overwritten.
    ///
    /// # Examples
    ///
    /// ```
    /// # use fjall::{Config, Keyspace, PartitionCreateOptions};
    /// #
    /// # let folder = tempfile::tempdir()?;
    /// # let keyspace = Config::new(folder).open()?;
    /// # let partition = keyspace.open_partition("default", PartitionCreateOptions::default())?;
    /// partition.insert("a", "abc")?;
    ///
    /// assert!(!partition.is_empty()?);
    /// #
    /// # Ok::<(), fjall::Error>(())
    /// ```
    ///
    /// # Errors
    ///
    /// Will return `Err` if an IO error occurs.
    pub fn insert<K: AsRef<[u8]>, V: AsRef<[u8]>>(&self, key: K, value: V) -> crate::Result<()> {
        if self.is_deleted.load(std::sync::atomic::Ordering::Relaxed) {
            return Err(crate::Error::PartitionDeleted);
        }

        if self.is_poisoned.load(std::sync::atomic::Ordering::Relaxed) {
            return Err(crate::Error::Poisoned);
        }

        let mut shard = self.journal.get_writer();

        let seqno = self.seqno.next();

        shard.writer.write(
            &BatchItem {
                key: key.as_ref().into(),
                value: value.as_ref().into(),
                partition: self.name.clone(),
                value_type: lsm_tree::ValueType::Value,
            },
            seqno,
        )?;
        drop(shard);

        let (item_size, memtable_size) = self.tree.insert(key, value, seqno);

        let write_buffer_size = self.write_buffer_manager.allocate(u64::from(item_size));

        self.check_memtable_overflow(memtable_size)?;
        self.check_write_buffer_size(write_buffer_size);

        Ok(())
    }

    /// Removes an item from the partition.
    ///
    /// The key may be up to 65536 bytes long.
    /// Shorter keys result in better performance.
    ///
    /// # Examples
    ///
    /// ```
    /// # use fjall::{Config, Keyspace, PartitionCreateOptions};
    /// #
    /// # let folder = tempfile::tempdir()?;
    /// # let keyspace = Config::new(folder).open()?;
    /// # let partition = keyspace.open_partition("default", PartitionCreateOptions::default())?;
    /// partition.insert("a", "abc")?;
    ///
    /// let item = partition.get("a")?.expect("should have item");
    /// assert_eq!("abc".as_bytes(), &*item);
    ///
    /// partition.remove("a")?;
    ///
    /// let item = partition.get("a")?;
    /// assert_eq!(None, item);
    /// #
    /// # Ok::<(), fjall::Error>(())
    /// ```
    ///
    /// # Errors
    ///
    /// Will return `Err` if an IO error occurs.
    pub fn remove<K: AsRef<[u8]>>(&self, key: K) -> crate::Result<()> {
        if self.is_deleted.load(std::sync::atomic::Ordering::Relaxed) {
            return Err(crate::Error::PartitionDeleted);
        }

        if self.is_poisoned.load(std::sync::atomic::Ordering::Relaxed) {
            return Err(crate::Error::Poisoned);
        }

        let mut shard = self.journal.get_writer();

        let seqno = self.seqno.next();

        /* let bytes_written = */
        shard.writer.write(
            &BatchItem {
                key: key.as_ref().into(),
                value: [].into(),
                partition: self.name.clone(),
                value_type: lsm_tree::ValueType::Tombstone,
            },
            seqno,
        )?;
        drop(shard);

        let (item_size, memtable_size) = self.tree.remove(key, seqno);

        let write_buffer_size = self.write_buffer_manager.allocate(u64::from(item_size));

        self.check_memtable_overflow(memtable_size)?;
        self.check_write_buffer_size(write_buffer_size);

        Ok(())
    }
}<|MERGE_RESOLUTION|>--- conflicted
+++ resolved
@@ -255,11 +255,7 @@
     /// Will return `Err` if an IO error occurs.
     #[must_use]
     #[allow(clippy::iter_not_returning_iterator)]
-<<<<<<< HEAD
-    pub fn iter(&self) -> impl DoubleEndedIterator<Item = crate::Result<KvPair>> + '_ {
-=======
-    pub fn iter(&self) -> impl DoubleEndedIterator<Item = crate::Result<(UserKey, UserValue)>> {
->>>>>>> 52b8796b
+    pub fn iter(&self) -> impl DoubleEndedIterator<Item = crate::Result<KvPair>> {
         self.tree.iter().map(|item| Ok(item?))
     }
 
@@ -289,11 +285,7 @@
     pub fn range<'a, K: AsRef<[u8]> + 'a, R: RangeBounds<K> + 'a>(
         &'a self,
         range: R,
-<<<<<<< HEAD
-    ) -> impl DoubleEndedIterator<Item = crate::Result<KvPair>> + '_ {
-=======
-    ) -> impl DoubleEndedIterator<Item = crate::Result<(UserKey, UserValue)>> {
->>>>>>> 52b8796b
+    ) -> impl DoubleEndedIterator<Item = crate::Result<KvPair>> {
         self.tree.range(range).map(|item| Ok(item?))
     }
 
@@ -323,11 +315,7 @@
     pub fn prefix<'a, K: AsRef<[u8]> + 'a>(
         &'a self,
         prefix: K,
-<<<<<<< HEAD
-    ) -> impl DoubleEndedIterator<Item = crate::Result<KvPair>> + '_ {
-=======
-    ) -> impl DoubleEndedIterator<Item = crate::Result<(UserKey, UserValue)>> {
->>>>>>> 52b8796b
+    ) -> impl DoubleEndedIterator<Item = crate::Result<KvPair>> {
         self.tree.prefix(prefix).map(|item| Ok(item?))
     }
 
